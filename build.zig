const std = @import("std");

pub fn build(b: *std.Build) !void {
    const target = b.standardTargetOptions(.{});
    const optimize = b.standardOptimizeOption(.{});

    // Executable
    {
        const exe = try addExecutable(b, .{ .target = target, .optimize = optimize });
        b.installArtifact(exe);

        const run_cmd = b.addRunArtifact(exe);
        run_cmd.step.dependOn(b.getInstallStep());

        if (b.args) |args| {
            run_cmd.addArgs(args);
        }

        const run_step = b.step("run", "Run the app");
        run_step.dependOn(&run_cmd.step);
    }

    // Tests
    {
        const unit_tests = b.addTest(.{
            .name = "unit-tests",
            .root_source_file = .{ .path = "src/main.zig" },
            .target = target,
            .optimize = optimize,
        });
        try attachModules(unit_tests);

        if (b.option(bool, "install-tests", "Install the unit tests in the `bin` folder") orelse false) {
            b.installArtifact(unit_tests);
        }

        const run_unit_tests = b.addRunArtifact(unit_tests);
        const test_step = b.step("test", "Run unit tests");
        test_step.dependOn(&run_unit_tests.step);
    }

    // Release
    {
        const target_triples = [_][]const u8{
            "x86_64-linux-musl",
            "aarch64-linux-musl",
            "x86_64-macos",
            "aarch64-macos",
            "x86_64-windows",
            "aarch64-windows",
        };
        const release_step = b.step("release", "Produce executables for targeted platforms");

        for (&target_triples) |triple| {
            const release_target = b.resolveTargetQuery(try std.Target.Query.parse(.{
                .arch_os_abi = triple,
                .cpu_features = "baseline",
            }));

            const exe = try addExecutable(b, .{ .target = release_target, .optimize = optimize });
            const install = b.addInstallArtifact(exe, .{
                .dest_dir = .{ .override = .{
                    .custom = b.pathJoin(&.{ triple, "bin" }),
                } },
            });

            release_step.dependOn(&install.step);
        }
    }
}

fn addExecutable(b: *std.Build, options: struct {
    target: std.Build.ResolvedTarget,
    optimize: std.builtin.OptimizeMode,
}) !*std.Build.Step.Compile {
    const exe = b.addExecutable(.{
        .name = "glsl_analyzer",
        .root_source_file = .{ .path = "src/main.zig" },
        .target = options.target,
        .optimize = options.optimize,
    });
    try attachModules(exe);
    return exe;
}

fn attachModules(step: *std.Build.Step.Compile) !void {
    const b = step.step.owner;

    step.linkLibC();

    const compressed_spec = try CompressStep.create(b, "spec.json.zlib", .{ .path = b.pathFromRoot("spec/spec.json") });
<<<<<<< HEAD
    step.addAnonymousModule("glsl_spec.json.zlib", .{ .source_file = compressed_spec.getOutput() });
    if (b.modules.get("websocket")) |websocket| {
        step.addModule("websocket", websocket);
    } else {
        const empty_file_gen = b.addSystemCommand(&.{ "echo", "" });
        const empty_file = empty_file_gen.captureStdOut();
        step.addAnonymousModule("websocket", .{
            .source_file = empty_file,
        });
    }
=======
    step.root_module.addAnonymousImport("glsl_spec.json.zlib", .{ .root_source_file = compressed_spec.getOutput() });
>>>>>>> 3514b232

    const options = b.addOptions();
    const build_root_path = try std.fs.path.resolve(
        b.allocator,
        &.{b.build_root.path orelse "."},
    );
    options.addOption([]const u8, "build_root", build_root_path);
    options.addOption([]const u8, "version", b.run(&.{ "git", "describe", "--tags", "--always" }));
<<<<<<< HEAD
    options.addOption(bool, "has_websocket", b.modules.contains("websocket"));
    step.addOptions("build_options", options);
=======
    step.root_module.addOptions("build_options", options);
>>>>>>> 3514b232
}

const CompressStep = struct {
    step: std.Build.Step,
    generated_file: std.Build.GeneratedFile,
    input: std.Build.LazyPath,

    pub fn create(b: *std.Build, name: []const u8, path: std.Build.LazyPath) !*@This() {
        const self = try b.allocator.create(@This());
        self.* = .{
            .step = std.Build.Step.init(.{
                .id = .custom,
                .name = name,
                .owner = b,
                .makeFn = &make,
            }),
            .generated_file = .{ .step = &self.step },
            .input = path,
        };
        path.addStepDependencies(&self.step);
        return self;
    }

    pub fn getOutput(self: *@This()) std.Build.LazyPath {
        return .{ .generated = &self.generated_file };
    }

    fn make(step: *std.Build.Step, _: *std.Progress.Node) anyerror!void {
        const b = step.owner;
        const self: *@This() = @fieldParentPtr("step", step);
        const input_path = self.input.getPath(b);

        var man = b.graph.cache.obtain();
        defer man.deinit();

        man.hash.add(@as(u32, 0x00000002));
        const input_index = try man.addFile(input_path, 16 << 20);

        const is_hit = try step.cacheHit(&man);

        const digest = man.final();

        const output_path = try b.cache_root.join(b.allocator, &.{ "o", &digest, step.name });
        self.generated_file.path = output_path;

        if (is_hit) return;

        const input_contents = man.files.keys()[input_index].contents.?;

        if (std.fs.path.dirname(output_path)) |dir| try b.cache_root.handle.makePath(dir);
        var output_file = b.cache_root.handle.createFile(output_path, .{}) catch |err| {
            std.log.err("could not open {s}: {s}", .{ output_path, @errorName(err) });
            return err;
        };
        defer output_file.close();

        var output_buffered = std.io.bufferedWriter(output_file.writer());
        {
            var compress_stream = try std.compress.zlib.compressor(output_buffered.writer(), .{});
            try compress_stream.writer().writeAll(input_contents);
            try compress_stream.finish();
        }
        try output_buffered.flush();

        try step.writeManifest(&man);
    }
};<|MERGE_RESOLUTION|>--- conflicted
+++ resolved
@@ -89,20 +89,7 @@
     step.linkLibC();
 
     const compressed_spec = try CompressStep.create(b, "spec.json.zlib", .{ .path = b.pathFromRoot("spec/spec.json") });
-<<<<<<< HEAD
-    step.addAnonymousModule("glsl_spec.json.zlib", .{ .source_file = compressed_spec.getOutput() });
-    if (b.modules.get("websocket")) |websocket| {
-        step.addModule("websocket", websocket);
-    } else {
-        const empty_file_gen = b.addSystemCommand(&.{ "echo", "" });
-        const empty_file = empty_file_gen.captureStdOut();
-        step.addAnonymousModule("websocket", .{
-            .source_file = empty_file,
-        });
-    }
-=======
     step.root_module.addAnonymousImport("glsl_spec.json.zlib", .{ .root_source_file = compressed_spec.getOutput() });
->>>>>>> 3514b232
 
     const options = b.addOptions();
     const build_root_path = try std.fs.path.resolve(
@@ -111,12 +98,8 @@
     );
     options.addOption([]const u8, "build_root", build_root_path);
     options.addOption([]const u8, "version", b.run(&.{ "git", "describe", "--tags", "--always" }));
-<<<<<<< HEAD
     options.addOption(bool, "has_websocket", b.modules.contains("websocket"));
-    step.addOptions("build_options", options);
-=======
     step.root_module.addOptions("build_options", options);
->>>>>>> 3514b232
 }
 
 const CompressStep = struct {
